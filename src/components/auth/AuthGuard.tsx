--- conflicted
+++ resolved
@@ -131,13 +131,8 @@
       setInitializationError(error instanceof Error ? error.message : 'Erro desconhecido');
       setIsLoading(false);
     }
-<<<<<<< HEAD
+     
   }, []);
-  // }, [infoUser, setInfoUser, setInfoInstitutions, setInfoInstitutionsRole, setLastInstitutionId]);
-=======
-    // eslint-disable-next-line @typescript-eslint/no-unused-vars
-  }, []);
->>>>>>> a8fb6a17
 
   const clearUserData = useCallback(() => {
     // console.log('🧹 AuthGuard: Clearing user data on logout');
