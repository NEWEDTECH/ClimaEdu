// Symbol registry for dependency injection

// Import module-specific symbols
import { InstitutionSymbols } from './modules/institution/symbols';
import { UserSymbols } from './modules/user/symbols';
import { ContentSymbols } from './modules/content/symbols';
import { AuthSymbols } from './modules/auth/symbols';
import { EnrollmentSymbols } from './modules/enrollment/symbols';
import { BadgeSymbols } from './modules/badge/symbols';
import { ChatSymbols } from './modules/chat/symbols';
<<<<<<< HEAD
import { PodcastSymbols } from './modules/podcast/symbols';

// Re-export module-specific symbols
export { InstitutionSymbols, UserSymbols, ContentSymbols, AuthSymbols, EnrollmentSymbols, BadgeSymbols, ChatSymbols, PodcastSymbols };
=======
import { SocialSymbols } from './modules/social/symbols';

// Re-export module-specific symbols
export { InstitutionSymbols, UserSymbols, ContentSymbols, AuthSymbols, EnrollmentSymbols, BadgeSymbols, ChatSymbols, SocialSymbols };
>>>>>>> b42d7b2e

// Register object to simplify imports
export const Register = {
  user: {
    repository: UserSymbols.repositories,
    useCase: UserSymbols.useCases,
  },
  content: {
    repository: ContentSymbols.repositories,
    useCase: ContentSymbols.useCases,
  },
  auth: {
    service: AuthSymbols.services,
    useCase: AuthSymbols.useCases,
  },
  institution: {
    repository: InstitutionSymbols.repositories,
    useCase: InstitutionSymbols.useCases,
  },
  enrollment: {
    repository: EnrollmentSymbols.repositories,
    useCase: EnrollmentSymbols.useCases,
  },
  badge: {
    repository: BadgeSymbols.repositories,
    useCase: BadgeSymbols.useCases,
  },
  chat: {
    repository: ChatSymbols.repositories,
    useCase: ChatSymbols.useCases,
  },
<<<<<<< HEAD
  podcast: {
    repository: PodcastSymbols.repositories,
    useCase: PodcastSymbols.useCases,
=======
  social: {
    repository: SocialSymbols.repositories,
    useCase: SocialSymbols.useCases,
>>>>>>> b42d7b2e
  },
};<|MERGE_RESOLUTION|>--- conflicted
+++ resolved
@@ -8,17 +8,11 @@
 import { EnrollmentSymbols } from './modules/enrollment/symbols';
 import { BadgeSymbols } from './modules/badge/symbols';
 import { ChatSymbols } from './modules/chat/symbols';
-<<<<<<< HEAD
 import { PodcastSymbols } from './modules/podcast/symbols';
 
 // Re-export module-specific symbols
-export { InstitutionSymbols, UserSymbols, ContentSymbols, AuthSymbols, EnrollmentSymbols, BadgeSymbols, ChatSymbols, PodcastSymbols };
-=======
+export { InstitutionSymbols, UserSymbols, ContentSymbols, AuthSymbols, EnrollmentSymbols, BadgeSymbols, ChatSymbols, PodcastSymbols, SocialSymbols };
 import { SocialSymbols } from './modules/social/symbols';
-
-// Re-export module-specific symbols
-export { InstitutionSymbols, UserSymbols, ContentSymbols, AuthSymbols, EnrollmentSymbols, BadgeSymbols, ChatSymbols, SocialSymbols };
->>>>>>> b42d7b2e
 
 // Register object to simplify imports
 export const Register = {
@@ -50,14 +44,13 @@
     repository: ChatSymbols.repositories,
     useCase: ChatSymbols.useCases,
   },
-<<<<<<< HEAD
   podcast: {
     repository: PodcastSymbols.repositories,
     useCase: PodcastSymbols.useCases,
-=======
+  },
   social: {
     repository: SocialSymbols.repositories,
     useCase: SocialSymbols.useCases,
->>>>>>> b42d7b2e
+
   },
 };