import { initializeApp, getApps, cert, App } from 'firebase-admin/app';
import { getAuth } from 'firebase-admin/auth';
import { getFirestore } from 'firebase-admin/firestore';
import { getStorage } from 'firebase-admin/storage';

let adminApp: App;

// Initialize Firebase Admin SDK
function initializeFirebaseAdmin() {
  if (getApps().length === 0) {
    const isVercel = process.env.VERCEL === '1' || !!process.env.VERCEL_ENV;
    const forceProduction = process.env.FORCE_PRODUCTION_FIREBASE === 'true';
    const isDevelopment = process.env.NODE_ENV === 'development' && !isVercel && !forceProduction;

    if (forceProduction) {
      console.log('🚨 Force Production Mode: ENABLED - Connecting to production Firebase locally');
    }

    // Only use emulators in development mode
    if (isDevelopment) {
      // Set emulator host for development BEFORE initializing
      process.env.FIRESTORE_EMULATOR_HOST = 'localhost:8080';
      process.env.FIREBASE_AUTH_EMULATOR_HOST = 'localhost:9099';
      process.env.FIREBASE_STORAGE_EMULATOR_HOST = 'localhost:9199';

      console.log('🔧 Using Firebase emulators');
      adminApp = initializeApp({
        projectId: process.env.NEXT_PUBLIC_FIREBASE_PROJECT_ID || process.env.FIREBASE_PROJECT_ID,
        storageBucket: process.env.NEXT_PUBLIC_FIREBASE_STORAGE_BUCKET,
      });
    } else {
      console.log('✅ Initializing Firebase Admin with service account credentials');

      // In production, build service account from environment variables
      // In development (if not using emulators), fall back to JSON file
      let serviceAccountConfig;

      if (process.env.FIREBASE_PRIVATE_KEY && process.env.FIREBASE_CLIENT_EMAIL) {
        // Production: use environment variables (recommended for Vercel)
        console.log('📝 Loading credentials from environment variables');
        
        const rawPrivateKey = process.env.FIREBASE_PRIVATE_KEY;
        console.log('🔍 [DEBUG] Raw private key length:', rawPrivateKey?.length);
        console.log('🔍 [DEBUG] Raw private key starts with:', rawPrivateKey?.substring(0, 30));
        console.log('🔍 [DEBUG] Raw private key contains \\n:', rawPrivateKey?.includes('\\n'));
        
        const formattedPrivateKey = rawPrivateKey?.replace(/\\n/g, '\n');
        console.log('🔍 [DEBUG] Formatted private key length:', formattedPrivateKey?.length);
        console.log('🔍 [DEBUG] Formatted private key starts with:', formattedPrivateKey?.substring(0, 30));
        console.log('🔍 [DEBUG] Formatted private key contains real newlines:', formattedPrivateKey?.includes('\n'));
        
        serviceAccountConfig = {
          type: "service_account",
          project_id: process.env.FIREBASE_PROJECT_ID,
          private_key_id: process.env.FIREBASE_PRIVATE_KEY_ID,
<<<<<<< HEAD
          private_key: process.env.FIREBASE_PRIVATE_KEY.replace(/\\n/g, '\n'),
=======
          private_key: formattedPrivateKey,
>>>>>>> 5bf755d6
          client_email: process.env.FIREBASE_CLIENT_EMAIL,
          client_id: process.env.FIREBASE_CLIENT_ID,
          auth_uri: "https://accounts.google.com/o/oauth2/auth",
          token_uri: "https://oauth2.googleapis.com/token",
          auth_provider_x509_cert_url: "https://www.googleapis.com/oauth2/v1/certs",
          client_x509_cert_url: process.env.FIREBASE_CLIENT_CERT_URL,
          universe_domain: "googleapis.com"
        };
        
        console.log('🔍 [DEBUG] Client email:', process.env.FIREBASE_CLIENT_EMAIL);
        console.log('🔍 [DEBUG] Project ID:', process.env.FIREBASE_PROJECT_ID);
      } else {
        // Fallback: use local JSON file (development only)
        console.log('📝 Loading credentials from firebase-credentials.json');
        try {
          // Dynamic import for local development
          // eslint-disable-next-line
          const serviceAccount = require("./firebase-credentials.json");
          serviceAccountConfig = serviceAccount;
        } catch (error) {
          console.error('❌ Failed to load firebase-credentials.json:', error);
          throw new Error('Firebase credentials not found. Please set FIREBASE_PRIVATE_KEY and FIREBASE_CLIENT_EMAIL environment variables or provide firebase-credentials.json file.');
        }
      }

      const projectId = process.env.FIREBASE_PROJECT_ID || process.env.NEXT_PUBLIC_FIREBASE_PROJECT_ID;

<<<<<<< HEAD
      // Log credentials info (without exposing sensitive data)
      console.log('🔒 Firebase Admin Configuration:');
      console.log(`   📋 Project ID: ${serviceAccountConfig.project_id}`);
      console.log(`   👤 Client Email: ${serviceAccountConfig.client_email}`);
      console.log(`   🔑 Private Key: [REDACTED - length: ${serviceAccountConfig.private_key?.length || 0} chars]`);
      console.log(`   🔑 Key starts with: ${serviceAccountConfig.private_key?.substring(0, 30)}...`);
      console.log(`   🔑 Key has newlines: ${serviceAccountConfig.private_key?.includes('\n') ? 'YES' : 'NO'}`);
      console.log(`   📦 Storage Bucket: ${process.env.NEXT_PUBLIC_FIREBASE_STORAGE_BUCKET}`);
=======
      console.log(`🔒 Initializing Firebase Admin for project: ${projectId}`);
>>>>>>> 5bf755d6

      adminApp = initializeApp({
        credential: cert(serviceAccountConfig as object),
        projectId: projectId,
        storageBucket: process.env.NEXT_PUBLIC_FIREBASE_STORAGE_BUCKET,
      });

      console.log('✅ Firebase Admin initialized successfully');
    }
  } else {
    adminApp = getApps()[0];
  }

  return adminApp;
}

// Get Firebase Admin services
function getAdminAuth() {
  if (!adminApp) {
    initializeFirebaseAdmin();
  }
  return getAuth(adminApp);
}

function getAdminFirestore() {
  if (!adminApp) {
    initializeFirebaseAdmin();
  }
  return getFirestore(adminApp);
}

function getAdminStorage() {
  if (!adminApp) {
    initializeFirebaseAdmin();
  }
  return getStorage(adminApp);
}

export { initializeFirebaseAdmin, getAdminAuth, getAdminFirestore, getAdminStorage };<|MERGE_RESOLUTION|>--- conflicted
+++ resolved
@@ -53,11 +53,7 @@
           type: "service_account",
           project_id: process.env.FIREBASE_PROJECT_ID,
           private_key_id: process.env.FIREBASE_PRIVATE_KEY_ID,
-<<<<<<< HEAD
           private_key: process.env.FIREBASE_PRIVATE_KEY.replace(/\\n/g, '\n'),
-=======
-          private_key: formattedPrivateKey,
->>>>>>> 5bf755d6
           client_email: process.env.FIREBASE_CLIENT_EMAIL,
           client_id: process.env.FIREBASE_CLIENT_ID,
           auth_uri: "https://accounts.google.com/o/oauth2/auth",
@@ -85,7 +81,6 @@
 
       const projectId = process.env.FIREBASE_PROJECT_ID || process.env.NEXT_PUBLIC_FIREBASE_PROJECT_ID;
 
-<<<<<<< HEAD
       // Log credentials info (without exposing sensitive data)
       console.log('🔒 Firebase Admin Configuration:');
       console.log(`   📋 Project ID: ${serviceAccountConfig.project_id}`);
@@ -94,9 +89,6 @@
       console.log(`   🔑 Key starts with: ${serviceAccountConfig.private_key?.substring(0, 30)}...`);
       console.log(`   🔑 Key has newlines: ${serviceAccountConfig.private_key?.includes('\n') ? 'YES' : 'NO'}`);
       console.log(`   📦 Storage Bucket: ${process.env.NEXT_PUBLIC_FIREBASE_STORAGE_BUCKET}`);
-=======
-      console.log(`🔒 Initializing Firebase Admin for project: ${projectId}`);
->>>>>>> 5bf755d6
 
       adminApp = initializeApp({
         credential: cert(serviceAccountConfig as object),
