--- conflicted
+++ resolved
@@ -7,10 +7,7 @@
 import { useProfile } from '@/context/zustand/useProfile';
 import Link from 'next/link';
 import { DashboardLayout } from '@/components/layout';
-<<<<<<< HEAD
 import { Button } from '@/components/button'
-=======
->>>>>>> 3c92af73
 import { Globe, TrendingUp, Clock, Heart, MessageCircle, Plus, Sparkles, RefreshCw, Edit3 } from 'lucide-react';
 
 export default function SocialPage() {
